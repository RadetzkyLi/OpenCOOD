# -*- coding: utf-8 -*-
# Author: Runsheng Xu <rxx3386@ucla.edu>, Hao Xiang <haxiang@g.ucla.edu>,
# License: TDG-Attribution-NonCommercial-NoDistrib


import argparse
import os
<<<<<<< HEAD
from tqdm import tqdm
=======
import time
>>>>>>> 42776d04

import torch
import open3d as o3d
from torch.utils.data import DataLoader

import opencood.hypes_yaml.yaml_utils as yaml_utils
from opencood.tools import train_utils, inference_utils
from opencood.data_utils.datasets import build_dataset
from opencood.utils import eval_utils
<<<<<<< HEAD
import matplotlib.pyplot as plt
=======
from opencood.visualization import vis_utils
>>>>>>> 42776d04


def test_parser():
    parser = argparse.ArgumentParser(description="synthetic data generation")
    parser.add_argument('--model_dir', type=str, required=True,
                        help='Continued training path')
    parser.add_argument('--fusion_method', required=True, type=str,
                        default='late',
                        help='late, early or intermediate')
    parser.add_argument('--show_vis', action='store_true',
                        help='whether to show image visualization result')
    parser.add_argument('--show_sequence', action='store_true',
                        help='whether to show video visualization result.'
                             'it can note be set true with show_vis together ')
    parser.add_argument('--save_vis', action='store_true',
                        help='whether to save visualization result')
    parser.add_argument('--save_npy', action='store_true',
                        help='whether to save prediction and gt result'
                             'in npy_test file')
    opt = parser.parse_args()
    return opt


def main():
    opt = test_parser()
    assert opt.fusion_method in ['late', 'early', 'intermediate']
    assert not (opt.show_vis and opt.show_sequence), 'you can only visualize ' \
                                                    'the results in single ' \
                                                    'image mode or video mode'

    hypes = yaml_utils.load_yaml(None, opt)

    print('Dataset Building')
    opencood_dataset = build_dataset(hypes, visualize=True, train=False)
    print(f"{len(opencood_dataset)} samples found.")
    data_loader = DataLoader(opencood_dataset,
                             batch_size=1,
                             num_workers=4,
                             collate_fn=opencood_dataset.collate_batch_test,
                             shuffle=False,
                             pin_memory=False,
                             drop_last=False)

    print('Creating Model')
    model = train_utils.create_model(hypes)
    # we assume gpu is necessary
    if torch.cuda.is_available():
        model.cuda()
    device = torch.device('cuda' if torch.cuda.is_available() else 'cpu')

    print('Loading Model from checkpoint')
    saved_path = opt.model_dir
    _, model = train_utils.load_saved_model(saved_path, model)
    model.eval()

    # Create the dictionary for evaluation
    result_stat = {0.3: {'tp': [], 'fp': [], 'gt': 0},
                   0.5: {'tp': [], 'fp': [], 'gt': 0},
                   0.7: {'tp': [], 'fp': [], 'gt': 0}}

<<<<<<< HEAD
    for i, batch_data in tqdm(enumerate(data_loader)):
=======
    if opt.show_sequence:
        vis = o3d.visualization.Visualizer()
        vis.create_window()

        vis.get_render_option().background_color = [0.05, 0.05, 0.05]
        vis.get_render_option().point_size = 1.0
        vis.get_render_option().show_coordinate_frame = True

        # used to visualize lidar points
        vis_pcd = o3d.geometry.PointCloud()
        # used to visualize object bounding box, maximum 50
        vis_aabbs_gt = []
        vis_aabbs_pred = []
        for _ in range(50):
            vis_aabbs_gt.append(o3d.geometry.LineSet())
            vis_aabbs_pred.append(o3d.geometry.LineSet())

    for i, batch_data in enumerate(data_loader):
        print(i)
>>>>>>> 42776d04
        with torch.no_grad():
            batch_data = train_utils.to_device(batch_data, device)
            if opt.fusion_method == 'late':
                pred_box_tensor, pred_score, gt_box_tensor = \
                    inference_utils.inference_late_fusion(batch_data,
                                                          model,
                                                          opencood_dataset)
            elif opt.fusion_method == 'early':
                pred_box_tensor, pred_score, gt_box_tensor = \
                    inference_utils.inference_early_fusion(batch_data,
                                                           model,
                                                           opencood_dataset)
            elif opt.fusion_method == 'intermediate':
                pred_box_tensor, pred_score, gt_box_tensor = \
                    inference_utils.inference_intermediate_fusion(batch_data,
                                                                  model,
                                                                  opencood_dataset)
            else:
                raise NotImplementedError('Only early, late and intermediate'
                                          'fusion is supported.')

            eval_utils.caluclate_tp_fp(pred_box_tensor,
                                       pred_score,
                                       gt_box_tensor,
                                       result_stat,
                                       0.3)
            eval_utils.caluclate_tp_fp(pred_box_tensor,
                                       pred_score,
                                       gt_box_tensor,
                                       result_stat,
                                       0.5)
            eval_utils.caluclate_tp_fp(pred_box_tensor,
                                       pred_score,
                                       gt_box_tensor,
                                       result_stat,
                                       0.7)
            if opt.save_npy:
                npy_save_path = os.path.join(opt.model_dir, 'npy')
                if not os.path.exists(npy_save_path):
                    os.makedirs(npy_save_path)
                inference_utils.save_prediction_gt(pred_box_tensor,
                                                   gt_box_tensor,
                                                   batch_data['ego'][
                                                       'origin_lidar'][0],
                                                   i,
                                                   npy_save_path)

            if opt.show_vis or opt.save_vis:
                vis_save_path = ''
                if opt.save_vis:
                    vis_save_path = os.path.join(opt.model_dir, 'vis')
                    if not os.path.exists(vis_save_path):
                        os.makedirs(vis_save_path)
                    vis_save_path = os.path.join(vis_save_path, '%05d.png' % i)

                opencood_dataset.visualize_result(pred_box_tensor,
                                                  gt_box_tensor,
                                                  batch_data['ego'][
                                                      'origin_lidar'],
                                                  opt.show_vis,
                                                  vis_save_path,
                                                  dataset=opencood_dataset)

            if opt.show_sequence:
                pcd, pred_o3d_box, gt_o3d_box = \
                    vis_utils.visualize_inference_sample_dataloader(
                        pred_box_tensor,
                        gt_box_tensor,
                        batch_data['ego']['origin_lidar'][0],
                        vis_pcd,
                        mode='constant'
                        )
                if i == 0:
                    vis.add_geometry(pcd)
                    vis_utils.linset_assign_list(vis,
                                                 vis_aabbs_pred,
                                                 pred_o3d_box,
                                                 update_mode='add')

                    vis_utils.linset_assign_list(vis,
                                                 vis_aabbs_gt,
                                                 gt_o3d_box,
                                                 update_mode='add')

                vis_utils.linset_assign_list(vis,
                                             vis_aabbs_pred,
                                             pred_o3d_box)
                vis_utils.linset_assign_list(vis,
                                             vis_aabbs_gt,
                                             gt_o3d_box)
                vis.update_geometry(pcd)
                vis.poll_events()
                vis.update_renderer()
                time.sleep(0.001)

    eval_utils.eval_final_results(result_stat,
                                  opt.model_dir)
    if opt.show_sequence:
        vis.destroy_window()


if __name__ == '__main__':
    main()<|MERGE_RESOLUTION|>--- conflicted
+++ resolved
@@ -5,11 +5,8 @@
 
 import argparse
 import os
-<<<<<<< HEAD
+import time
 from tqdm import tqdm
-=======
-import time
->>>>>>> 42776d04
 
 import torch
 import open3d as o3d
@@ -19,11 +16,7 @@
 from opencood.tools import train_utils, inference_utils
 from opencood.data_utils.datasets import build_dataset
 from opencood.utils import eval_utils
-<<<<<<< HEAD
-import matplotlib.pyplot as plt
-=======
 from opencood.visualization import vis_utils
->>>>>>> 42776d04
 
 
 def test_parser():
@@ -84,9 +77,6 @@
                    0.5: {'tp': [], 'fp': [], 'gt': 0},
                    0.7: {'tp': [], 'fp': [], 'gt': 0}}
 
-<<<<<<< HEAD
-    for i, batch_data in tqdm(enumerate(data_loader)):
-=======
     if opt.show_sequence:
         vis = o3d.visualization.Visualizer()
         vis.create_window()
@@ -104,9 +94,8 @@
             vis_aabbs_gt.append(o3d.geometry.LineSet())
             vis_aabbs_pred.append(o3d.geometry.LineSet())
 
-    for i, batch_data in enumerate(data_loader):
+    for i, batch_data in tqdm(enumerate(data_loader)):
         print(i)
->>>>>>> 42776d04
         with torch.no_grad():
             batch_data = train_utils.to_device(batch_data, device)
             if opt.fusion_method == 'late':
